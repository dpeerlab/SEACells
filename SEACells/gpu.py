import numpy as np
import palantir
import pandas as pd

import cupy as cp
import cupyx
from tqdm import tqdm

from scipy.sparse import csr_matrix, save_npz
from scipy.sparse.linalg import norm
from sklearn.preprocessing import normalize

try:
    from . import build_graph, evaluate
except ImportError:
    import build_graph, evaluate


class SEACellsGPU:
    """
    GPU Implementation of SEACells algorithm - Uses fast kernel archetypal analysis to find SEACells - groupings
    of cells that represent highly granular, distinct cell states. SEACells are found by solving a convex optimization
    problem that minimizes the residual sum of squares between the kernel matrix and the weighted sum of the archetypes.

    Modifies annotated data matrix in place to include SEACell assignments in ad.obs['SEACell']

    """

    def __init__(self,
                 ad,
                 build_kernel_on: str,
                 n_SEACells: int,
<<<<<<< HEAD
                 verbose: bool,
                 n_waypoint_eigs: int,
                 n_neighbors: int,
                 convergence_epsilon: float,
                 l2_penalty: float,
                 max_franke_wolfe_iters:int):
=======
                 verbose: bool = True,
                 n_waypoint_eigs: int = 10,
                 n_neighbors: int = 15,
                 convergence_epsilon: float = 1e-3,
                 l2_penalty: float = 0,
                 max_franke_wolfe_iters: int = 50):
>>>>>>> 6d0f53cc
        """
        :param ad: (AnnData) annotated data matrix
        :param build_kernel_on: (str) key corresponding to matrix in ad.obsm which is used to compute kernel for metacells
                                Typically 'X_pca' for scRNA or 'X_svd' for scATAC
        :param n_SEACells: (int) number of SEACells to compute
        :param verbose: (bool) whether to suppress verbose program logging
        :param n_waypoint_eigs: (int) number of eigenvectors to use for waypoint initialization
        :param n_neighbors: (int) number of nearest neighbors to use for graph construction
        :param convergence_epsilon: (float) convergence threshold for Franke-Wolfe algorithm
        :param l2_penalty: (float) L2 penalty for Franke-Wolfe algorithm
        :param max_franke_wolfe_iters: (int) maximum number of iterations for Franke-Wolfe algorithm

        Class Attributes:
            ad: (AnnData) annotated data matrix
            build_kernel_on: (str) key corresponding to matrix in ad.obsm which is used to compute kernel for metacells
            n_cells: (int) number of cells in ad
            k: (int) number of SEACells to compute
            n_waypoint_eigs: (int) number of eigenvectors to use for waypoint initialization
            waypoint_proportion: (float) proportion of cells to use for waypoint initialization
            n_neighbors: (int) number of nearest neighbors to use for graph construction
            max_FW_iter: (int) maximum number of iterations for Franke-Wolfe algorithm
            verbose: (bool) whether to suppress verbose program logging
            l2_penalty: (float) L2 penalty for Franke-Wolfe algorithm
            RSS_iters: (list) list of residual sum of squares at each iteration of Franke-Wolfe algorithm
            convergence_epsilon: (float) algorithm converges when RSS < convergence_epsilon * RSS(0)
            convergence_threshold: (float) convergence threshold for Franke-Wolfe algorithm
            kernel_matrix: (csr_matrix) kernel matrix of shape (n_cells, n_cells)
            K: (csr_matrix) dot product of kernel matrix with itself, K = K @ K.T
            archetypes: (list) list of cell indices corresponding to archetypes
            A_: (csr_matrix) matrix of shape (k, n) containing final assignments of cells to SEACells
            B_: (csr_matrix) matrix of shape (n, k) containing archetype weights
            A0: (csr_matrix) matrix of shape (k, n) containing initial assignments of cells to SEACells
            B0: (csr_matrix) matrix of shape (n, k) containing initial archetype weights
        """
        print('Welcome to SEACells GPU!')
        self.ad = ad
        self.build_kernel_on = build_kernel_on
        self.n_cells = ad.shape[0]

        if not isinstance(n_SEACells, int):
            try:
                n_SEACells = int(n_SEACells)
            except:
                raise ValueError(f'The number of SEACells specified must be an integer type, not {type(n_SEACells)}')

        self.k = n_SEACells

        self.n_waypoint_eigs = n_waypoint_eigs
        self.waypoint_proportion = 1
        self.n_neighbors = n_neighbors

        self.max_FW_iter = max_franke_wolfe_iters
        self.verbose = verbose
        self.l2_penalty = l2_penalty

        self.RSS_iters = []
        self.convergence_epsilon = convergence_epsilon
        self.convergence_threshold = None

        # Parameters to be initialized later in the model
        self.kernel_matrix = None
        self.K = None

        # Archetypes as list of cell indices
        self.archetypes = None

        self.A_ = None
        self.B_ = None
        self.B0 = None

        return

    def add_precomputed_kernel_matrix(self, K):
        """
        Add precomputed kernel matrix to SEACells object
        :param K: (np.ndarray) kernel matrix of shape (n_cells, n_cells)
        :return: None
        """
        assert K.shape == (self.n_cells,
                           self.n_cells), f'Dimension of kernel matrix must be n_cells = ({self.n_cells},{self.n_cells}), not {K.shape} '
        self.kernel_matrix = K

        # Pre-compute dot product
        self.K = self.kernel_matrix @ self.kernel_matrix.T

    def construct_kernel_matrix(self, n_neighbors: int = None, graph_construction='union'):
        """
        Construct kernel matrix from data matrix using PCA/SVD and nearest neighbors.
        :param n_neighbors: (int) number of nearest neighbors to use for graph construction.
                            If none, use self.n_neighbors, which has a default value of 15.
        :param graph_construction: (str) method for graph construction. Options are 'union' or 'intersection'.
                                    Default is 'union', where the neighborhood graph is made symmetric by adding an edge
                                    (u,v) if either (u,v) or (v,u) is in the neighborhood graph. If 'intersection', the
                                    neighborhood graph is made symmetric by adding an edge (u,v) if both (u,v) and (v,u)
                                    are in the neighborhood graph.
        :return: None
        """
        # input to graph construction is PCA/SVD
        kernel_model = build_graph.SEACellGraph(self.ad, self.build_kernel_on, verbose=self.verbose)

        # K is a sparse matrix representing input to SEACell alg
        if n_neighbors is None:
            n_neighbors = self.n_neighbors

        M = kernel_model.rbf(n_neighbors, graph_construction=graph_construction)
        self.kernel_matrix = M

        # Pre-compute dot product
        self.K = self.kernel_matrix @ self.kernel_matrix.T
        return

    def initialize_archetypes(self):
        """
        Initialize B matrix which defines cells as SEACells. Uses waypoint analysis for initialization into to fully
        cover the phenotype space, and then greedily selects the remaining cells (if redundant cells are selected by
        waypoint analysis).

        Modifies self.archetypes in-place with the indices of cells that are used as initialization for archetypes.

        By default, the proportion of cells selected by waypoint analysis is 1. This can be changed by setting the
        waypoint_proportion parameter in the SEACells object. For example, setting waypoint_proportion = 0.5 will
        select half of the cells by waypoint analysis and half by greedy selection.
        """
        k = self.k

        if self.waypoint_proportion > 0:
            waypoint_ix = self._get_waypoint_centers(k)
            waypoint_ix = np.random.choice(waypoint_ix, int(len(waypoint_ix) * self.waypoint_proportion), replace=False)
            from_greedy = self.k - len(waypoint_ix)
            if self.verbose:
                print(f'Selecting {len(waypoint_ix)} cells from waypoint initialization.')

        else:
            from_greedy = self.k

        greedy_ix = self._get_greedy_centers(n_SEACells=from_greedy + 10)
        if self.verbose:
            print(f'Selecting {from_greedy} cells from greedy initialization.')

        if self.waypoint_proportion > 0:
            all_ix = np.hstack([waypoint_ix, greedy_ix])
        else:
            all_ix = np.hstack([greedy_ix])

        unique_ix, ind = np.unique(all_ix, return_index=True)
        all_ix = unique_ix[np.argsort(ind)][:k]
        self.archetypes = all_ix

    def initialize(self, initial_archetypes=None, initial_assignments=None):
        """
        Initialize the model by initializing the B matrix (constructs archetypes from a convex combination of cells) and
        the A matrix (defines assignments of cells to archetypes).

        Assumes the kernel matrix has already been constructed. B matrix is of shape (n_cells, n_SEACells) and A matrix
        is of shape (n_SEACells, n_cells).

        :param initial_archetypes: (np.ndarray) initial archetypes to use for initialization. If None, use waypoint
                                     analysis and greedy selection to initialize archetypes.
        :param initial_assignments: (np.ndarray) initial assignments to use for initialization. If None, use
                                        random initialization.
        :return: None
        """
        if self.K is None:
            raise RuntimeError('Must first construct kernel matrix before initializing SEACells.')
        # initialize B (update this to allow initialization from RRQR)
        n = self.K.shape[0]
        k = self.k

        if initial_archetypes is not None:
            if self.verbose:
                print('Using provided list of initial archetypes')
            self.archetypes = initial_archetypes

        if self.archetypes is None:
            self.initialize_archetypes()

        # Construction of B matrix
        B0 = np.zeros((n, k))
        all_ix = self.archetypes
        idx1 = list(zip(all_ix, np.arange(k)))
        B0[tuple(zip(*idx1))] = 1
        self.B0 = B0
        B = self.B0.copy()

        if initial_assignments is not None:
            A0 = initial_assignments
            assert A0.shape == (k, n), f'Initial assignment matrix should be of shape (k={k} x n={n})'

        else:
            A0 = np.random.random((k, n))
            A0 /= A0.sum(0)
            if self.verbose:
                print('Randomly initialized A matrix.')

        self.A0 = A0
        A = self.A0.copy()
        A = self._updateA(B, A)

        self.A_ = A
        self.B_ = B

        # Create convergence threshold
        RSS = self.compute_RSS(A, B)
        self.RSS_iters.append(RSS)

        if self.convergence_threshold is None:
            self.convergence_threshold = self.convergence_epsilon * RSS
            if self.verbose:
                print(f'Setting convergence threshold at {self.convergence_threshold:.5f}')

    def _get_waypoint_centers(self, n_waypoints=None):
        """
        Initialize B matrix using waypoint analysis, as described in Palantir.
        From https://www.nature.com/articles/s41587-019-0068-4

        :param n_waypoints: (int) number of SEACells to initialize using waypoint analysis. If None specified,
                        all SEACells initialized using this method.
        :return: (np.ndarray) indices of cells to use as initial archetypes
        """

        if n_waypoints == None:
            k = self.k
        else:
            k = n_waypoints

        ad = self.ad

        if self.build_kernel_on == 'X_pca':
            pca_components = pd.DataFrame(ad.obsm['X_pca']).set_index(ad.obs_names)
        elif self.build_kernel_on == 'X_svd':
            # Compute PCA components from ad object
            pca_components = pd.DataFrame(ad.obsm['X_svd']).set_index(ad.obs_names)
        else:
            pca_components = pd.DataFrame(ad.obsm[self.build_kernel_on]).set_index(ad.obs_names)

        print(f'Building kernel on {self.build_kernel_on}')

        if self.verbose:
            print(f'Computing diffusion components from {self.build_kernel_on} for waypoint initialization ... ')

        dm_res = palantir.utils.run_diffusion_maps(pca_components, n_components=self.n_neighbors)
        dc_components = palantir.utils.determine_multiscale_space(dm_res, n_eigs=self.n_waypoint_eigs)
        if self.verbose:
            print('Done.')

        # Initialize SEACells via waypoint sampling
        if self.verbose:
            print('Sampling waypoints ...')
        waypoint_init = palantir.core._max_min_sampling(data=dc_components, num_waypoints=k)
        dc_components['iix'] = np.arange(len(dc_components))
        waypoint_ix = dc_components.loc[waypoint_init]['iix'].values
        if self.verbose:
            print('Done.')

        return waypoint_ix

    def _get_greedy_centers(self, n_SEACells=None):
        """Initialize SEACells using fast greedy adaptive CSSP

        From https://arxiv.org/pdf/1312.6838.pdf
        :param n_SEACells: (int) number of SEACells to initialize using greedy selection. If None specified,
                        all SEACells initialized using this method.
        :return: (np.ndarray) indices of cells to use as initial archetypes
        """

        n = self.K.shape[0]

        if n_SEACells is None:
            k = self.k
        else:
            k = n_SEACells

        if self.verbose:
            print("Initializing residual matrix using greedy column selection")

        # precompute M.T * M
        # ATA = M.T @ M
        ATA = self.K

        if self.verbose:
            print("Initializing f and g...")

        f = np.array((ATA.multiply(ATA)).sum(axis=0)).ravel()
        g = np.array(ATA.diagonal()).ravel()

        d = np.zeros((k, n))
        omega = np.zeros((k, n))

        # keep track of selected indices
        centers = np.zeros(k, dtype=int)

        # sampling
        for j in tqdm(range(k)):

            score = f / g
            p = np.argmax(score)

            # print residuals
            residual = np.sum(f)

            delta_term1 = ATA[:, p].toarray().squeeze()
            # print(delta_term1)
            delta_term2 = np.multiply(omega[:, p].reshape(-1, 1), omega).sum(axis=0).squeeze()
            delta = delta_term1 - delta_term2

            # some weird rounding errors
            delta[p] = np.max([0, delta[p]])

            o = delta / np.max([np.sqrt(delta[p]), 1e-6])
            omega_square_norm = np.linalg.norm(o) ** 2
            omega_hadamard = np.multiply(o, o)
            term1 = omega_square_norm * omega_hadamard

            # update f (term2)
            pl = np.zeros(n)
            for r in range(j):
                omega_r = omega[r, :]
                pl += np.dot(omega_r, o) * omega_r

            ATAo = (ATA @ o.reshape(-1, 1)).ravel()
            term2 = np.multiply(o, ATAo - pl)

            # update f
            f += -2. * term2 + term1

            # update g
            g += omega_hadamard

            # store omega and delta
            d[j, :] = delta
            omega[j, :] = o

            # add index
            centers[j] = int(p)

        return centers

    def _updateA(self, B, A_prev):
        """
        Given archetype matrix B and using kernel matrix K, compute assignment matrix A using constrained gradient
        descent via Frank-Wolfe algorithm.

        :param B: (n x k csr_matrix) defining SEACells as weighted combinations of cells
        :param A_prev: (n x k csr_matrix) defining previous weights used for assigning cells to SEACells
        :return: (n x k csr_matrix) defining updated weights used for assigning cells to SEACells
        """
        n, k = B.shape
        A = A_prev

        t = 0  # current iteration (determine multiplicative update)

        Ag = cp.array(A)
        Bg = cp.array(B)
        Kg = cupyx.scipy.sparse.csc_matrix(self.K)

        # precompute some gradient terms
        t2g = Kg.dot(Bg).T
        t1g = t2g.dot(Bg)

        # update rows of A for given number of iterations
        while t < self.max_FW_iter:
            # compute gradient (must convert matrix to ndarray)
            Gg = cp.multiply(2, cp.subtract(t1g.dot(Ag), t2g))

            # get argmins
            amins = cp.argmin(Gg, axis=0)

            # loop free implementation
            eg = cp.zeros((k, n))
            eg[amins, cp.arange(n)] = 1.

            f = 2. / (t + 2.)
            Ag = cp.add(Ag, cp.multiply(f, cp.subtract(eg, Ag)))
            t += 1

        A = Ag.get()

        del t1g, t2g, Ag, Kg, Gg, Bg, eg, amins
        cp._default_memory_pool.free_all_blocks()

        return A

    def _updateB(self, A, B_prev):
        """
        Given assignment matrix A and using kernel matrix K, compute archetype matrix B using constrained gradient
        descent via Frank-Wolfe algorithm.

        :param A: (n x k csr_matrix) defining weights used for assigning cells to SEACells
        :param B_prev: (n x k csr_matrix) defining previous SEACells as weighted combinations of cells
        :return: (n x k csr_matrix) defining updated SEACells as weighted combinations of cells
        """

        k, n = A.shape

        B = B_prev

        # keep track of error
        t = 0

        Ag = cp.array(A)
        Bg = cp.array(B)
        Kg = cupyx.scipy.sparse.csc_matrix(self.K)
        # precompute some terms
        t1g = Ag.dot(Ag.T)
        t2g = Kg.dot(Ag.T)

        # update rows of B for a given number of iterations
        while t < 50:
            # compute gradient
            Gg = cp.multiply(2, cp.subtract(Kg.dot(Bg).dot(t1g), t2g))

            # get all argmins
            amins = cp.argmin(Gg, axis=0)

            eg = cp.zeros((n, k))
            eg[amins, cp.arange(k)] = 1.

            f = 2. / (t + 2.)
            Bg = cp.add(Bg, cp.multiply(f, cp.subtract(eg, Bg)))

            t += 1

        B = Bg.get()

        del t1g, t2g, Ag, Kg, Gg, Bg, eg, amins,
        cp._default_memory_pool.free_all_blocks()

        return B

    def compute_reconstruction(self, A=None, B=None):
        """
        Compute reconstructed data matrix using learned archetypes (SEACells) and assignments
        :param A: (k x n csr_matrix) defining weights used for assigning cells to SEACells
                If None provided, self.A is used.
        :param B: (n x k csr_matrix) defining SEACells as weighted combinations of cells
                If None provided, self.B is used.
        :return: (n x n csr_matrix) defining reconstructed data matrix
        """
        if A is None:
            A = self.A_
        if B is None:
            B = self.B_

        if A is None or B is None:
            raise RuntimeError('Either assignment matrix A or archetype matrix B is None.')
        return (self.kernel_matrix.dot(B)).dot(A)

    def compute_RSS(self, A=None, B=None):
        """
        Compute residual sum of squares error in difference between reconstruction and true data matrix
        :param A: (k x n csr_matrix) defining weights used for assigning cells to SEACells
                If None provided, self.A is used.
        :param B: (n x k csr_matrix) defining SEACells as weighted combinations of cells
                If None provided, self.B is used.
        :return:
            ||X-XBA||^2 - (float) square difference between true data and reconstruction
        """

        if A is None:
            A = self.A_
        if B is None:
            B = self.B_

        reconstruction = self.compute_reconstruction(A, B)
        return np.linalg.norm(self.kernel_matrix - reconstruction)

    def plot_convergence(self, save_as=None, show=True):
        """
        Plot behaviour of squared error over iterations.
        :param save_as: (str) name of file which figure is saved as. If None, no plot is saved.
        :param show: (bool) whether to show plot
        :return: None
        """
        import matplotlib.pyplot as plt
        import seaborn as sns

        plt.figure()
        plt.plot(self.RSS_iters)
        plt.title('Reconstruction Error over Iterations')
        plt.xlabel('Iterations')
        plt.ylabel("Squared Error")
        if save_as is not None:
            plt.savefig(save_as, dpi=150)
        if show:
            plt.show()
        plt.close()

    def step(self):
        """
        Perform one iteration of SEACell algorithm. Update assignment matrix A and archetype matrix B.
        :return: None
        """
        A = self.A_
        B = self.B_

        if self.K is None:
            raise RuntimeError(
                'Kernel matrix has not been computed. Run model.construct_kernel_matrix() first.')

        if A is None:
            raise RuntimeError(
                'Cell to SEACell assignment matrix has not been initialised. Run model.initialize() first.')

        if B is None:
            raise RuntimeError('Archetype matrix has not been initialised. Run model.initialize() first.')

        A = self._updateA(B, A)
        B = self._updateB(A, B)

        self.RSS_iters.append(self.compute_RSS(A, B))

        self.A_ = A
        self.B_ = B

        del A, B

        # Label cells by SEACells assignment
        labels = self.get_hard_assignments()
        self.ad.obs['SEACell'] = labels['SEACell']

        return

    def _fit(self, max_iter: int = 50, min_iter: int = 10, initial_archetypes=None, initial_assignments=None):
        """
        Internal method to compute archetypes and loadings given kernel matrix K.
        Iteratively updates A and B matrices until maximum number of iterations or convergence has been achieved.

        Modifies ad.obs in place to add 'SEACell' labels to cells.
        :param max_iter: (int) maximum number of iterations to perform
        :param min_iter: (int) minimum number of iterations to perform
        :param initial_archetypes: (array) initial archetypes to use. If None, random initialisation is used.
        :param initial_assignments: (array) initial assignments to use. If None, random initialisation is used.
        :return: None
        """
        self.initialize(initial_archetypes=initial_archetypes, initial_assignments=initial_assignments)

        converged = False
        n_iter = 0
        while (not converged and n_iter < max_iter) or n_iter < min_iter:

            n_iter += 1
            if n_iter == 1 or (n_iter) % 10 == 0:
                if self.verbose:
                    print(f"Starting iteration {n_iter}.")
            self.step()

            if n_iter == 1 or (n_iter) % 10 == 0:
                if self.verbose:
                    print(f"Completed iteration {n_iter}.")

            # Check for convergence
            if np.abs(self.RSS_iters[-2] - self.RSS_iters[-1]) < self.convergence_threshold:
                if self.verbose:
                    print(f'Converged after {n_iter} iterations.')
                converged = True

        self.Z_ = self.B_.T @ self.K

        # Label cells by SEACells assignment
        labels = self.get_hard_assignments()
        self.ad.obs['SEACell'] = labels['SEACell']

        if not converged:
            raise RuntimeWarning(
                f'Warning: Algorithm has not converged - you may need to increase the maximum number of iterations')
        return

    def fit(self, max_iter: int = 100, min_iter: int = 10, initial_archetypes=None, initial_assignments=None):
        """
        Compute archetypes and loadings given kernel matrix K. Iteratively updates A and B matrices until maximum
        number of iterations or convergence has been achieved.
        :param max_iter: (int) maximum number of iterations to perform (default 100)
        :param min_iter: (int) minimum number of iterations to perform (default 10)
        :param initial_archetypes: (array) initial archetypes to use. If None, random initialisation is used.
        :param initial_assignments: (array) initial assignments to use. If None, random initialisation is used.
        :return: None
        """
        if max_iter < min_iter:
            raise ValueError(
                "The maximum number of iterations specified is lower than the minimum number of iterations specified.")
        self._fit(max_iter=max_iter,
                  min_iter=min_iter,
                  initial_archetypes=initial_archetypes,
                  initial_assignments=initial_assignments)

    def get_archetype_matrix(self):
        """Return k x n matrix of archetypes computed as the product of the archetype matrix B and the kernel matrix K."""
        return self.Z_

    def get_soft_assignments(self):
        """
        Returns a tuple of (labels, weights) where labels is a dataframe with SEACell assignments for the top 5
        SEACell assignments for each cell and weights is an array with the corresponding weights for each assignment.
        :return: (pd.DataFrame, np.array) with labels and weights
        """
        import copy

        archetype_labels = self.get_hard_archetypes()
        A = copy.deepcopy(self.A_.T)

        labels = []
        weights = []
        for i in range(5):
            l = A.argmax(1)
            labels.append(archetype_labels[l])
            weights.append(A[np.arange(A.shape[0]), l])
            A[np.arange(A.shape[0]), l] = -1

        weights = np.vstack(weights).T
        labels = np.vstack(labels).T

        soft_labels = pd.DataFrame(labels)
        soft_labels.index = self.ad.obs_names

        return soft_labels, weights

    def get_hard_assignments(self):
        """
        Returns a dataframe with the SEACell assignment for each cell. The assignment is the SEACell with the highest
        assignment weight.
        :return: (pd.DataFrame) with SEACell assignments
        """

        # Use argmax to get the index with the highest assignment weight

        df = pd.DataFrame({'SEACell': [f'SEACell-{i}' for i in self.A_.argmax(0)]})
        df.index = self.ad.obs_names
        df.index.name = 'index'

        return df

    def get_hard_archetypes(self):
        """
        Return the names of cells most strongly identified as archetypes.
        :return list of archetype names
        """
        return self.ad.obs_names[self.B_.argmax(0)]

    def save_model(self, outdir):
        """
        Save the model to a pickle file.
        :param outdir: (str) path to directory to save to
        :return: None
        """
        import pickle
        with open(self.outdir + '/model.pkl', 'wb') as f:
            pickle.dump(self, f)
        return None

    def save_assignments(self, outdir):
        """
        Saves:
        (1) the cell to SEACell assignments to a csv file with the name 'SEACells.csv'.
        (2) the kernel matrix to a .npz file with the name 'kernel_matrix.npz'.
        (3) the archetype matrix to a .npz file with the name 'A.npz'.
        (4) the loading matrix to a .npz file with the name 'B.npz'.

        :param outdir: (str) path to directory to save to
        :return: None
        """
        import os

        os.makedirs(outdir, exist_ok=True)
        save_npz(outdir + '/kernel_matrix.npz', self.kernel_matrix)
        save_npz(outdir + '/A.npz', self.A_.T)
        save_npz(outdir + '/B.npz', self.B_)

        labels = self.get_hard_assignments()
        labels.to_csv(outdir + '/SEACells.csv')
        return None<|MERGE_RESOLUTION|>--- conflicted
+++ resolved
@@ -6,15 +6,12 @@
 import cupyx
 from tqdm import tqdm
 
-from scipy.sparse import csr_matrix, save_npz
-from scipy.sparse.linalg import norm
-from sklearn.preprocessing import normalize
+from scipy.sparse import save_npz
 
 try:
     from . import build_graph, evaluate
 except ImportError:
     import build_graph, evaluate
-
 
 class SEACellsGPU:
     """
@@ -30,21 +27,12 @@
                  ad,
                  build_kernel_on: str,
                  n_SEACells: int,
-<<<<<<< HEAD
-                 verbose: bool,
-                 n_waypoint_eigs: int,
-                 n_neighbors: int,
-                 convergence_epsilon: float,
-                 l2_penalty: float,
-                 max_franke_wolfe_iters:int):
-=======
                  verbose: bool = True,
                  n_waypoint_eigs: int = 10,
                  n_neighbors: int = 15,
                  convergence_epsilon: float = 1e-3,
                  l2_penalty: float = 0,
                  max_franke_wolfe_iters: int = 50):
->>>>>>> 6d0f53cc
         """
         :param ad: (AnnData) annotated data matrix
         :param build_kernel_on: (str) key corresponding to matrix in ad.obsm which is used to compute kernel for metacells
@@ -519,7 +507,6 @@
         :return: None
         """
         import matplotlib.pyplot as plt
-        import seaborn as sns
 
         plt.figure()
         plt.plot(self.RSS_iters)
@@ -668,6 +655,7 @@
         :return: (pd.DataFrame) with SEACell assignments
         """
 
+
         # Use argmax to get the index with the highest assignment weight
 
         df = pd.DataFrame({'SEACell': [f'SEACell-{i}' for i in self.A_.argmax(0)]})
@@ -690,7 +678,7 @@
         :return: None
         """
         import pickle
-        with open(self.outdir + '/model.pkl', 'wb') as f:
+        with open(outdir + '/model.pkl', 'wb') as f:
             pickle.dump(self, f)
         return None
 
