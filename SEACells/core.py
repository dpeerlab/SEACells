--- conflicted
+++ resolved
@@ -1,6 +1,5 @@
 import numpy as np
 import pandas as pd
-import palantir
 from tqdm import tqdm
 import copy
 
@@ -17,17 +16,11 @@
              verbose: bool = True,
              n_waypoint_eigs: int = 10,
              n_neighbors: int = 15,
-             convergence_epsilon: float=1e-3,
-             l2_penalty: float =0,
-<<<<<<< HEAD
-             max_franke_wolfe_iters: int=50,):
-    """
-    Initialize and return SEACells model object for fitting and inference.
-
-=======
-             max_franke_wolfe_iters: int=50):
-    """
->>>>>>> 6d0f53cc
+             convergence_epsilon: float = 1e-3,
+             l2_penalty: float = 0,
+             max_franke_wolfe_iters: int = 50,
+             use_sparse: bool = False):
+    """
     :param ad: (AnnData) annotated data matrix
     :param build_kernel_on: (str) key corresponding to matrix in ad.obsm which is used to compute kernel for metacells
                             Typically 'X_pca' for scRNA or 'X_svd' for scATAC
@@ -39,70 +32,61 @@
     :param convergence_epsilon: (float) convergence threshold for Franke-Wolfe algorithm
     :param l2_penalty: (float) L2 penalty for Franke-Wolfe algorithm
     :param max_franke_wolfe_iters: (int) maximum number of iterations for Franke-Wolfe algorithm
-<<<<<<< HEAD
-    :return: (SEACells) SEACells model object
-
-    Methods:
-        fit: fit SEACells mode
-=======
+    :param use_sparse: (bool) whether to use sparse matrix operations. Currently only supported for CPU implementation.
     
     See cpu.py or gpu.py for descriptions of model attributes and methods.
->>>>>>> 6d0f53cc
-    """
-
-    if use_gpu:
-        try:
-            from . import gpu
-        except ImportError:
-            import gpu
-
-        model = gpu.SEACellsGPU(ad,
-                           build_kernel_on,
-                           n_SEACells,
-                           verbose,
-                           n_waypoint_eigs,
-                           n_neighbors,
-                           convergence_epsilon,
-                           l2_penalty,
-                           max_franke_wolfe_iters)
-<<<<<<< HEAD
-
-    else:
+    """
+
+    if use_sparse:
+        assert not use_gpu, "Sparse matrix operations are only supported for CPU implementation."
         try:
             from . import cpu
         except ImportError:
             import cpu
         model = cpu.SEACellsCPU(ad,
-                           build_kernel_on,
-                           n_SEACells,
-                           verbose,
-                           n_waypoint_eigs,
-                           n_neighbors,
-                           convergence_epsilon,
-                           l2_penalty,
-                           max_franke_wolfe_iters)
+                                build_kernel_on,
+                                n_SEACells,
+                                verbose,
+                                n_waypoint_eigs,
+                                n_neighbors,
+                                convergence_epsilon,
+                                l2_penalty,
+                                max_franke_wolfe_iters)
+
+        return model
+
+    if use_gpu:
+        try:
+            from . import gpu
+        except ImportError:
+            import gpu
+
+        model = gpu.SEACellsGPU(ad,
+                                build_kernel_on,
+                                n_SEACells,
+                                verbose,
+                                n_waypoint_eigs,
+                                n_neighbors,
+                                convergence_epsilon,
+                                l2_penalty,
+                                max_franke_wolfe_iters)
+
+    else:
+        try:
+            from . import cpu_dense
+        except ImportError:
+            import cpu_dense
+        model = cpu_dense.SEACellsCPUDense(ad,
+                                    build_kernel_on,
+                                    n_SEACells,
+                                    verbose,
+                                    n_waypoint_eigs,
+                                    n_neighbors,
+                                    convergence_epsilon,
+                                    l2_penalty,
+                                    max_franke_wolfe_iters)
 
     return model
-=======
-
-    else:
-        try:
-            from . import cpu
-        except ImportError:
-            import cpu
-        model = cpu.SEACellsCPU(ad,
-                           build_kernel_on,
-                           n_SEACells,
-                           verbose,
-                           n_waypoint_eigs,
-                           n_neighbors,
-                           convergence_epsilon,
-                           l2_penalty,
-                           max_franke_wolfe_iters)
-
-    return model 
-
->>>>>>> 6d0f53cc
 
 def sparsify_assignments(A, thresh: float):
     """
